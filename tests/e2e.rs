use oid4vp::json_schema_validation::{SchemaType, SchemaValidator};
use oid4vp::presentation_exchange::*;

use oid4vp::{
    core::{
        authorization_request::parameters::{ClientMetadata, Nonce, ResponseMode, ResponseType},
        object::UntypedObject,
        response::{parameters::VpToken, AuthorizationResponse, UnencodedAuthorizationResponse},
    },
    presentation_exchange::{PresentationDefinition, PresentationSubmission},
    verifier::session::{Outcome, Status},
    wallet::Wallet,
};
use ssi_jwk::Algorithm;

mod jwt_vc;
mod jwt_vp;

#[tokio::test]
async fn w3c_vc_did_client_direct_post() {
    let (wallet, verifier) = jwt_vc::wallet_verifier().await;

<<<<<<< HEAD
    let presentation_definition = PresentationDefinition::new(
        "did-key-id-proof".into(),
        InputDescriptor::new(
            "did-key-id".into(),
            Constraints::new()
                .add_constraint(
                    ConstraintsField::new(
                        "$.vp.verifiableCredential[0].vc.credentialSubject.id".into(),
                    )
                    .set_name("Verify Identity Key".into())
                    .set_purpose("Check whether your identity key has been verified.".into())
                    .set_filter(
                        SchemaValidator::new(SchemaType::String).set_pattern("did:key:.*".into()),
                    )
                    .set_predicate(Predicate::Required),
                )
                .set_limit_disclosure(ConstraintsLimitDisclosure::Required),
        )
        .set_name("DID Key Identity Verification".into())
        .set_purpose("Check whether your identity key has been verified.".into())
        .set_format(ClaimFormat::JwtVcJson {
            alg_values_supported: vec![Algorithm::ES256.to_string()],
        }),
    );
=======
    let presentation_definition: PresentationDefinition = serde_json::from_value(json!({
        "id": "0b4dd017-efa6-4a05-a269-9790fa3c22c2",
        "input_descriptors": [
            {
                "id": "064255a8-a0fa-4108-9ded-429f83003350",
                "format": {
                    "jwt_vc_json": {
                        "proof_type": [
                            "JsonWebSignature2020"
                        ]
                    }
                },
                "constraints": {}
            }
        ]
    }))
    .unwrap();
>>>>>>> a3a92094

    let client_metadata = UntypedObject::default();

    let (id, request) = verifier
        .build_authorization_request()
        .with_presentation_definition(presentation_definition.clone())
        .with_request_parameter(ResponseMode::DirectPost)
        .with_request_parameter(ResponseType::VpToken)
        .with_request_parameter(Nonce::random())
        .with_request_parameter(ClientMetadata(client_metadata))
        .build(wallet.metadata().clone())
        .await
        .unwrap();

    println!("Request: {:?}", request);

    let request = wallet.validate_request(request).await.unwrap();

    let parsed_presentation_definition = request
        .resolve_presentation_definition(wallet.http_client())
        .await
        .unwrap();

    assert_eq!(
        &presentation_definition,
        parsed_presentation_definition.parsed()
    );

    assert_eq!(&ResponseType::VpToken, request.response_type());

    assert_eq!(&ResponseMode::DirectPost, request.response_mode());

<<<<<<< HEAD
    let descriptor_map = parsed_presentation_definition
        .parsed()
        .input_descriptors()
        .iter()
        .map(|descriptor| {
            let format = descriptor
                .format()
                .map(|format| format.designation())
                .to_owned()
                .unwrap_or(ClaimFormatDesignation::JwtVp);

            // NOTE: the input descriptor constraint field path is relative to the path
            // of the descriptor map matching the input descriptor id.
            DescriptorMap::new(descriptor.id().clone(), format, "$".into())
        })
        .collect();

    let presentation_submission = PresentationSubmission::new(
        uuid::Uuid::new_v4(),
        parsed_presentation_definition.parsed().id().clone(),
        descriptor_map,
    );
=======
    // TODO: Response with a VP.
    let presentation_submission: PresentationSubmission = serde_json::from_value(json!(
        {
            "id": "39881a17-e454-4d98-87ba-e3073d1014d6",
            "definition_id": "0b4dd017-efa6-4a05-a269-9790fa3c22c2",
            "descriptor_map": [
                {
                    "id": "064255a8-a0fa-4108-9ded-429f83003350",
                    "path": "$",
                    "format": "jwt_vp"
                }
            ]
        }

    ))
    .unwrap();
>>>>>>> a3a92094

    let response = AuthorizationResponse::Unencoded(UnencodedAuthorizationResponse(
        Default::default(),
        VpToken(include_str!("examples/vp.jwt").to_owned()),
        presentation_submission.try_into().unwrap(),
    ));

    let status = verifier.poll_status(id).await.unwrap();
    assert_eq!(Status::SentRequest, status);

    let redirect = wallet.submit_response(request, response).await.unwrap();

    assert_eq!(None, redirect);

    let status = verifier.poll_status(id).await.unwrap();
    match status {
        Status::Complete(Outcome::Success { .. }) => (),
        _ => panic!("unexpected status: {status:?}"),
    }
}<|MERGE_RESOLUTION|>--- conflicted
+++ resolved
@@ -1,4 +1,3 @@
-use oid4vp::json_schema_validation::{SchemaType, SchemaValidator};
 use oid4vp::presentation_exchange::*;
 
 use oid4vp::{
@@ -20,7 +19,6 @@
 async fn w3c_vc_did_client_direct_post() {
     let (wallet, verifier) = jwt_vc::wallet_verifier().await;
 
-<<<<<<< HEAD
     let presentation_definition = PresentationDefinition::new(
         "did-key-id-proof".into(),
         InputDescriptor::new(
@@ -32,38 +30,25 @@
                     )
                     .set_name("Verify Identity Key".into())
                     .set_purpose("Check whether your identity key has been verified.".into())
-                    .set_filter(
-                        SchemaValidator::new(SchemaType::String).set_pattern("did:key:.*".into()),
-                    )
+                    .set_filter(serde_json::json!({
+                        "type": "string",
+                        "pattern": "did:key:.*"
+                    }))
                     .set_predicate(Predicate::Required),
                 )
                 .set_limit_disclosure(ConstraintsLimitDisclosure::Required),
         )
         .set_name("DID Key Identity Verification".into())
         .set_purpose("Check whether your identity key has been verified.".into())
-        .set_format(ClaimFormat::JwtVcJson {
-            alg_values_supported: vec![Algorithm::ES256.to_string()],
-        }),
+        .set_format((|| {
+            let mut map = ClaimFormatMap::new();
+            map.insert(
+                ClaimFormatDesignation::JwtVp,
+                ClaimFormatPayload::Alg(vec![Algorithm::ES256.to_string()]),
+            );
+            map
+        })()),
     );
-=======
-    let presentation_definition: PresentationDefinition = serde_json::from_value(json!({
-        "id": "0b4dd017-efa6-4a05-a269-9790fa3c22c2",
-        "input_descriptors": [
-            {
-                "id": "064255a8-a0fa-4108-9ded-429f83003350",
-                "format": {
-                    "jwt_vc_json": {
-                        "proof_type": [
-                            "JsonWebSignature2020"
-                        ]
-                    }
-                },
-                "constraints": {}
-            }
-        ]
-    }))
-    .unwrap();
->>>>>>> a3a92094
 
     let client_metadata = UntypedObject::default();
 
@@ -96,21 +81,18 @@
 
     assert_eq!(&ResponseMode::DirectPost, request.response_mode());
 
-<<<<<<< HEAD
     let descriptor_map = parsed_presentation_definition
         .parsed()
         .input_descriptors()
         .iter()
         .map(|descriptor| {
-            let format = descriptor
-                .format()
-                .map(|format| format.designation())
-                .to_owned()
-                .unwrap_or(ClaimFormatDesignation::JwtVp);
-
             // NOTE: the input descriptor constraint field path is relative to the path
             // of the descriptor map matching the input descriptor id.
-            DescriptorMap::new(descriptor.id().clone(), format, "$".into())
+            DescriptorMap::new(
+                descriptor.id().clone(),
+                ClaimFormatDesignation::JwtVc,
+                "$".into(),
+            )
         })
         .collect();
 
@@ -119,24 +101,6 @@
         parsed_presentation_definition.parsed().id().clone(),
         descriptor_map,
     );
-=======
-    // TODO: Response with a VP.
-    let presentation_submission: PresentationSubmission = serde_json::from_value(json!(
-        {
-            "id": "39881a17-e454-4d98-87ba-e3073d1014d6",
-            "definition_id": "0b4dd017-efa6-4a05-a269-9790fa3c22c2",
-            "descriptor_map": [
-                {
-                    "id": "064255a8-a0fa-4108-9ded-429f83003350",
-                    "path": "$",
-                    "format": "jwt_vp"
-                }
-            ]
-        }
-
-    ))
-    .unwrap();
->>>>>>> a3a92094
 
     let response = AuthorizationResponse::Unencoded(UnencodedAuthorizationResponse(
         Default::default(),
