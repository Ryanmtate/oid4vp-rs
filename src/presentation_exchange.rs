use crate::json_schema_validation::SchemaValidator;
pub use crate::utils::NonEmptyVec;

use anyhow::{bail, Result};
use serde::{Deserialize, Serialize};
use serde_json::Map;

/// A JSONPath is a string that represents a path to a specific value within a JSON object.
///
/// For syntax details, see [https://identity.foundation/presentation-exchange/spec/v2.0.0/#jsonpath-syntax-definition](https://identity.foundation/presentation-exchange/spec/v2.0.0/#jsonpath-syntax-definition)
pub type JsonPath = String;

/// The claim format designation type is used in the input description object to specify the format of the claim.
///
/// Registry of claim format type: https://identity.foundation/claim-format-registry/#registry
///
/// Documentation based on the [DIF Presentation Exchange Specification v2.0](https://identity.foundation/presentation-exchange/spec/v2.0.0/#claim-format-designations)
#[derive(Clone, Debug, Serialize, Deserialize, PartialEq, Eq)]
pub enum ClaimFormatDesignation {
    /// The format is a JSON Web Token (JWT) as defined by [RFC7519](https://identity.foundation/claim-format-registry/#ref:RFC7519)
    /// that will be submitted in the form of a JWT encoded string. Expression of
    /// supported algorithms in relation to this format MUST be conveyed using an `alg`
    /// property paired with values that are identifiers from the JSON Web Algorithms
    /// registry [RFC7518](https://identity.foundation/claim-format-registry/#ref:RFC7518).
    #[serde(rename = "jwt")]
    Jwt,
    /// These formats are JSON Web Tokens (JWTs) [RFC7519](https://identity.foundation/claim-format-registry/#ref:RFC7519)
    /// that will be submitted in the form of a JWT-encoded string, with a payload extractable from it defined according to the
    /// JSON Web Token (JWT) [section] of the W3C [VC-DATA-MODEL](https://identity.foundation/claim-format-registry/#term:vc-data-model)
    /// specification. Expression of supported algorithms in relation to these formats MUST be conveyed using an JWT alg
    /// property paired with values that are identifiers from the JSON Web Algorithms registry in
    /// [RFC7518](https://identity.foundation/claim-format-registry/#ref:RFC7518) Section 3.
    #[serde(rename = "jwt_vc")]
    JwtVc,
    /// See [JwtVc](JwtVc) for more information.
    #[serde(rename = "jwt_vp")]
    JwtVp,
    /// The format is a Linked-Data Proof that will be submitted as an object.
    /// Expression of supported algorithms in relation to these formats MUST be
    /// conveyed using a proof_type property with values that are identifiers from
    /// the Linked Data Cryptographic Suite Registry [LDP-Registry](https://identity.foundation/claim-format-registry/#term:ldp-registry).
    #[serde(rename = "ldp")]
    Ldp,
    /// Verifiable Credentials or Verifiable Presentations signed with Linked Data Proof formats.
    /// These are descriptions of formats normatively defined in the W3C Verifiable Credentials
    /// specification [VC-DATA-MODEL](https://identity.foundation/claim-format-registry/#term:vc-data-model),
    /// and will be submitted in the form of a JSON object. Expression of supported algorithms in relation to
    /// these formats MUST be conveyed using a proof_type property paired with values that are identifiers from the
    /// Linked Data Cryptographic Suite Registry (LDP-Registry).
    #[serde(rename = "ldp_vc")]
    LdpVc,
    /// See [LdpVc](LdpVc) for more information.
    #[serde(rename = "ldp_vp")]
    LdpVp,
    /// This format is for Verifiable Credentials using AnonCreds.
    /// AnonCreds is a VC format that adds important
    /// privacy-protecting ZKP (zero-knowledge proof) capabilities
    /// to the core VC assurances.
    #[serde(rename = "ac_vc")]
    AcVc,
    /// This format is for Verifiable Presentations using AnonCreds.
    /// AnonCreds is a VC format that adds important privacy-protecting ZKP
    /// (zero-knowledge proof) capabilities to the core VC assurances.
    #[serde(rename = "ac_vp")]
    AcVp,
    /// The format is defined by ISO/IEC 18013-5:2021 [ISO.18013-5](https://identity.foundation/claim-format-registry/#term:iso.18013-5)
    /// which defines a mobile driving license (mDL) Credential in the mobile document (mdoc) format.
    /// Although ISO/IEC 18013-5:2021 ISO.18013-5 is specific to mobile driving licenses (mDLs),
    /// the Credential format can be utilized with any type of Credential (or mdoc document types).
    #[serde(rename = "mso_mdoc")]
    MsoMDoc,
}

/// A presentation definition is a JSON object that describes the information a [Verifier](https://identity.foundation/presentation-exchange/spec/v2.0.0/#term:verifier) requires of a [Holder](https://identity.foundation/presentation-exchange/spec/v2.0.0/#term:holder).
///
/// > Presentation Definitions are objects that articulate what proofs a [Verifier](https://identity.foundation/presentation-exchange/spec/v2.0.0/#term:verifier) requires.
/// These help the [Verifier](https://identity.foundation/presentation-exchange/spec/v2.0.0/#term:verifier) to decide how or whether to interact with a [Holder](https://identity.foundation/presentation-exchange/spec/v2.0.0/#term:holder).
///
/// Presentation Definitions are composed of inputs, which describe the forms and details of the
/// proofs they require, and optional sets of selection rules, to allow [Holder](https://identity.foundation/presentation-exchange/spec/v2.0.0/#term:holder)s flexibility
/// in cases where different types of proofs may satisfy an input requirement.
///
/// For more information, see: [https://identity.foundation/presentation-exchange/spec/v2.0.0/#presentation-definition](https://identity.foundation/presentation-exchange/spec/v2.0.0/#presentation-definition)
#[derive(Clone, Default, Debug, Serialize, Deserialize, PartialEq, Eq)]
pub struct PresentationDefinition {
    id: uuid::Uuid, // TODO: The specification allows for non-uuid types, should we revert to using String type?
    input_descriptors: Vec<InputDescriptor>,
    #[serde(skip_serializing_if = "Option::is_none")]
    name: Option<String>,
    #[serde(skip_serializing_if = "Option::is_none")]
    purpose: Option<String>,
    #[serde(skip_serializing_if = "Option::is_none")]
    format: Option<serde_json::Value>,
}

impl PresentationDefinition {
    /// The Presentation Definition MUST contain an id property. The value of this property MUST be a string.
    /// The string SHOULD provide a unique ID for the desired context.
    ///
    /// The Presentation Definition MUST contain an input_descriptors property. Its value MUST be an array of Input Descriptor Objects,
    /// the composition of which are found [InputDescriptor] type.
    ///
    pub fn new(id: uuid::Uuid, input_descriptor: InputDescriptor) -> Self {
        Self {
            id,
            input_descriptors: vec![input_descriptor],
            ..Default::default()
        }
    }

    /// Return the id of the presentation definition.
    pub fn id(&self) -> &uuid::Uuid {
        &self.id
    }

    /// Add a new input descriptor to the presentation definition.
    pub fn add_input_descriptors(mut self, input_descriptor: InputDescriptor) -> Self {
        self.input_descriptors.push(input_descriptor);
        self
    }

    /// Return the input descriptors of the presentation definition.
    pub fn input_descriptors(&self) -> &Vec<InputDescriptor> {
        &self.input_descriptors
    }

    /// Return a mutable reference to the input descriptors of the presentation definition.
    pub fn input_descriptors_mut(&mut self) -> &mut Vec<InputDescriptor> {
        &mut self.input_descriptors
    }

    /// Set the name of the presentation definition.
    pub fn set_name(mut self, name: String) -> Self {
        self.name = Some(name);
        self
    }

    /// Return the name of the presentation definition.
    pub fn name(&self) -> Option<&String> {
        self.name.as_ref()
    }

    /// Set the purpose of the presentation definition.
    pub fn set_purpose(mut self, purpose: String) -> Self {
        self.purpose = Some(purpose);
        self
    }

    /// Return the purpose of the presentation definition.
    pub fn purpose(&self) -> Option<&String> {
        self.purpose.as_ref()
    }

    /// Attach a format to the presentation definition.
    ///
    /// The Presentation Definition MAY include a format property. If present,
    /// the value MUST be an object with one or more properties matching the
    /// registered Claim Format Designations (e.g., jwt, jwt_vc, jwt_vp, etc.).
    ///
    /// The properties inform the [Holder](https://identity.foundation/presentation-exchange/spec/v2.0.0/#term:holder) of the Claim format configurations the [Verifier](https://identity.foundation/presentation-exchange/spec/v2.0.0/#term:verifier) can process.
    /// The value for each claim format property MUST be an object composed as follows:
    ///
    /// The object MUST include a format-specific property (i.e., alg, proof_type)
    /// that expresses which algorithms the [Verifier](https://identity.foundation/presentation-exchange/spec/v2.0.0/#term:verifier) supports for the format.
    /// Its value MUST be an array of one or more format-specific algorithmic identifier references,
    /// as noted in the Claim Format Designations section.
    ///
    /// See: [https://identity.foundation/presentation-exchange/spec/v2.0.0/#presentation-definition](https://identity.foundation/presentation-exchange/spec/v2.0.0/#presentation-definition)
    pub fn set_format(mut self, format: serde_json::Value) -> Self {
        self.format = Some(format);
        self
    }

    /// Return the format of the presentation definition.
    pub fn format(&self) -> Option<&serde_json::Value> {
        self.format.as_ref()
    }
}

/// Input Descriptors are objects used to describe the information a
/// [Verifier](https://identity.foundation/presentation-exchange/spec/v2.0.0/#term:verifier) requires of a
/// [Holder](https://identity.foundation/presentation-exchange/spec/v2.0.0/#term:holder).
///
/// All Input Descriptors MUST be satisfied, unless otherwise specified by a
/// [Feature](https://identity.foundation/presentation-exchange/spec/v2.0.0/#term:feature).
///
/// See: [https://identity.foundation/presentation-exchange/spec/v2.0.0/#input-descriptor-object](https://identity.foundation/presentation-exchange/spec/v2.0.0/#input-descriptor-object)
#[derive(Clone, Debug, Default, Serialize, Deserialize, PartialEq, Eq)]
pub struct InputDescriptor {
    id: uuid::Uuid,
    constraints: Constraints,
    #[serde(skip_serializing_if = "Option::is_none")]
    name: Option<String>,
    #[serde(skip_serializing_if = "Option::is_none")]
    purpose: Option<String>,
    #[serde(skip_serializing_if = "Option::is_none")]
    format: Option<serde_json::Value>, // TODO
}

impl InputDescriptor {
    /// Create a new instance of the input descriptor with the given id and constraints.
    ///
    /// The Input Descriptor Object MUST contain an id property. The value of the id
    /// property MUST be a string that does not conflict with the id of another
    /// Input Descriptor Object in the same Presentation Definition.
    ///
    ///
    /// The Input Descriptor Object MUST contain a constraints property.
    ///
    /// See: [https://identity.foundation/presentation-exchange/spec/v2.0.0/#input-descriptor-object](https://identity.foundation/presentation-exchange/spec/v2.0.0/#input-descriptor-object)
    pub fn new(id: uuid::Uuid, constraints: Constraints) -> Self {
        Self {
            id,
            constraints,
            ..Default::default()
        }
    }

    /// Create a new instance of an input descriptor with a random UUID.
    ///
    /// The Input Descriptor Object MUST contain a constraints property.
    pub fn new_random(constraints: Constraints) -> Self {
        Self {
            id: uuid::Uuid::new_v4(),
            constraints,
            ..Default::default()
        }
    }

    /// Return the id of the input descriptor.
    pub fn id(&self) -> &uuid::Uuid {
        &self.id
    }

    /// Return the constraints of the input descriptor.
    pub fn constraints(&self) -> &Constraints {
        &self.constraints
    }

    /// Set the name of the input descriptor.
    pub fn set_name(mut self, name: String) -> Self {
        self.name = Some(name);
        self
    }

    /// Return the name of the input descriptor.
    pub fn name(&self) -> Option<&String> {
        self.name.as_ref()
    }

    /// Set the purpose of the input descriptor.
    ///
    /// The purpose of the input descriptor is an optional field.
    ///
    /// If present, the purpose MUST be a string that describes the purpose for which the
    /// [Claim](https://identity.foundation/presentation-exchange/spec/v2.0.0/#term:claim)'s
    /// data is being requested.
    pub fn set_purpose(mut self, purpose: String) -> Self {
        self.purpose = Some(purpose);
        self
    }

    /// Return the purpose of the input descriptor.
    ///
    /// If present, the purpose MUST be a string that describes the purpose for which the
    /// [Claim](https://identity.foundation/presentation-exchange/spec/v2.0.0/#term:claim)'s
    /// data is being requested.
    pub fn purpose(&self) -> Option<&String> {
        self.purpose.as_ref()
    }

    /// Set the format of the input descriptor.
    ///
    /// The Input Descriptor Object MAY contain a format property. If present,
    /// its value MUST be an object with one or more properties matching the registered
    /// Claim Format Designations (e.g., jwt, jwt_vc, jwt_vp, etc.).
    ///
    /// This format property is identical in value signature to the top-level format object,
    /// but can be used to specifically constrain submission of a single input to a subset of formats or algorithms.
    pub fn set_format(mut self, format: serde_json::Value) -> Self {
        self.format = Some(format);
        self
    }

    /// Return the format of the input descriptor.
    ///
    /// The Input Descriptor Object MAY contain a format property. If present,
    /// its value MUST be an object with one or more properties matching the registered
    /// Claim Format Designations (e.g., jwt, jwt_vc, jwt_vp, etc.).
    ///
    /// This format property is identical in value signature to the top-level format object,
    /// but can be used to specifically constrain submission of a single input to a subset of formats or algorithms.
    pub fn format(&self) -> Option<&serde_json::Value> {
        self.format.as_ref()
    }
}

/// Constraints are objects used to describe the constraints that a [Holder](https://identity.foundation/presentation-exchange/spec/v2.0.0/#term:holder) must satisfy to fulfill an Input Descriptor.
///
/// A constraint object MAY be empty, or it may include a `fields` and/or `limit_disclosure` property.
///
/// For more information, see: [https://identity.foundation/presentation-exchange/spec/v2.0.0/#input-descriptor-object](https://identity.foundation/presentation-exchange/spec/v2.0.0/#input-descriptor-object)
#[derive(Clone, Debug, Default, Serialize, Deserialize, PartialEq, Eq)]
pub struct Constraints {
    #[serde(skip_serializing_if = "Option::is_none")]
    fields: Option<Vec<ConstraintsField>>,
    #[serde(skip_serializing_if = "Option::is_none")]
    limit_disclosure: Option<ConstraintsLimitDisclosure>,
}

impl Constraints {
    /// Returns an empty Constraints object.
    pub fn new() -> Self {
        Self::default()
    }

    /// Add a new field constraint to the constraints list.
    pub fn add_constraint(mut self, field: ConstraintsField) -> Self {
        self.fields.get_or_insert_with(Vec::new).push(field);
        self
    }

    /// Returns the fields of the constraints object.
    pub fn fields(&self) -> Option<&Vec<ConstraintsField>> {
        self.fields.as_ref()
    }

    /// Set the limit disclosure value.
    ///
    /// For all [Claims](https://identity.foundation/presentation-exchange/spec/v2.0.0/#term:claims) submitted in relation to [InputDescriptor] Objects that include a `constraints`
    /// object with a `limit_disclosure` property set to the string value `required`,
    /// ensure that the data submitted is limited to the entries specified in the `fields` property of the `constraints` object.
    /// If the `fields` property IS NOT present, or contains zero field objects, the submission SHOULD NOT include any data from the Claim.
    ///
    /// For example, a [Verifier](https://identity.foundation/presentation-exchange/spec/v2.0.0/#term:verifier) may simply want to know whether a [Holder](https://identity.foundation/presentation-exchange/spec/v2.0.0/#term:holder) has a valid, signed [Claim](https://identity.foundation/presentation-exchange/spec/v2.0.0/#term:claim) of a particular type,
    /// without disclosing any of the data it contains.
    ///
    /// For more information: see [https://identity.foundation/presentation-exchange/spec/v2.0.0/#limited-disclosure-submissions](https://identity.foundation/presentation-exchange/spec/v2.0.0/#limited-disclosure-submissions)
    pub fn set_limit_disclosure(mut self, limit_disclosure: ConstraintsLimitDisclosure) -> Self {
        self.limit_disclosure = Some(limit_disclosure);
        self
    }

    /// Returns the limit disclosure value.
    pub fn limit_disclosure(&self) -> Option<&ConstraintsLimitDisclosure> {
        self.limit_disclosure.as_ref()
    }
}

/// ConstraintsField objects are used to describe the constraints that a [Holder](https://identity.foundation/presentation-exchange/spec/v2.0.0/#term:holder) must satisfy to fulfill an Input Descriptor.
///
/// For more information, see: [https://identity.foundation/presentation-exchange/spec/v2.0.0/#input-descriptor-object](https://identity.foundation/presentation-exchange/spec/v2.0.0/#input-descriptor-object)
#[derive(Clone, Debug, Serialize, Deserialize, PartialEq, Eq)]
pub struct ConstraintsField {
    // JSON Regex path -> check regex against JSON structure to check if there is a match;
    // TODO JsonPath validation at deserialization time
    // Regular expression includes the path -> whether or not the JSON object contains a property.
    path: NonEmptyVec<JsonPath>,
    #[serde(skip_serializing_if = "Option::is_none")]
    id: Option<String>,
    #[serde(skip_serializing_if = "Option::is_none")]
    purpose: Option<String>,
    #[serde(skip_serializing_if = "Option::is_none")]
    name: Option<String>,
    // TODO: JSONSchema validation at deserialization time
    #[serde(skip_serializing_if = "Option::is_none")]
    filter: Option<SchemaValidator>,
    #[serde(skip_serializing_if = "Option::is_none")]
    optional: Option<bool>,
    #[serde(skip_serializing_if = "Option::is_none")]
    intent_to_retain: Option<bool>,
}

pub type ConstraintsFields = Vec<ConstraintsField>;

impl From<NonEmptyVec<JsonPath>> for ConstraintsField {
    fn from(path: NonEmptyVec<JsonPath>) -> Self {
        Self {
            path,
            id: None,
            purpose: None,
            name: None,
            filter: None,
            optional: None,
            intent_to_retain: None,
        }
    }
}

impl ConstraintsField {
    /// Create a new instance of the constraints field with the given path.
    ///
    /// Tip: Use the [ConstraintsField::From](ConstraintsField::From) trait to convert a [NonEmptyVec](NonEmptyVec) of
    /// [JsonPath](JsonPath) to a [ConstraintsField](ConstraintsField) if more than one path is known.
    pub fn new(path: JsonPath) -> ConstraintsField {
        ConstraintsField {
            path: NonEmptyVec::new(path),
            id: None,
            purpose: None,
            name: None,
            filter: None,
            optional: None,
            intent_to_retain: None,
        }
    }

    /// Add a new path to the constraints field.
    pub fn add_path(mut self, path: JsonPath) -> Self {
        self.path.push(path);
        self
    }

    /// Return the paths of the constraints field.
    ///
    /// `path` is a non empty list of [JsonPath](https://goessner.net/articles/JsonPath/) expressions.
    ///
    /// For syntax definition, see: [https://identity.foundation/presentation-exchange/spec/v2.0.0/#jsonpath-syntax-definition](https://identity.foundation/presentation-exchange/spec/v2.0.0/#jsonpath-syntax-definition)
    pub fn path(&self) -> &NonEmptyVec<JsonPath> {
        &self.path
    }

    /// Set the id of the constraints field.
    ///
    /// The fields object MAY contain an id property. If present, its value MUST be a string that
    /// is unique from every other field object’s id property, including those contained in other
    /// Input Descriptor Objects.
    pub fn set_id(mut self, id: String) -> Self {
        self.id = Some(id);
        self
    }

    /// Return the id of the constraints field.
    pub fn id(&self) -> Option<&String> {
        self.id.as_ref()
    }

    /// Set the purpose of the constraints field.
    ///
    /// If present, its value MUST be a string that describes the purpose for which the field is being requested.
    pub fn set_purpose(mut self, purpose: String) -> Self {
        self.purpose = Some(purpose);
        self
    }

    /// Return the purpose of the constraints field.
    pub fn purpose(&self) -> Option<&String> {
        self.purpose.as_ref()
    }

    /// Set the name of the constraints field.
    ///
    /// If present, its value MUST be a string, and SHOULD be a human-friendly
    /// name that describes what the target field represents.
    ///
    /// For example, the name of the constraint could be "over_18" if the field is a date of birth.
    pub fn set_name(mut self, name: String) -> Self {
        self.name = Some(name);
        self
    }

    /// Return the name of the constraints field.
    pub fn name(&self) -> Option<&String> {
        self.name.as_ref()
    }

    /// Set the filter of the constraints field.
    ///
    /// If present its value MUST be a JSON Schema descriptor used to filter against
    /// the values returned from evaluation of the JSONPath string expressions in the path array.
    pub fn set_filter(mut self, filter: SchemaValidator) -> Self {
        self.filter = Some(filter);
        self
    }

    /// Return the filter of the constraints field.
    pub fn filter(&self) -> Option<&SchemaValidator> {
        self.filter.as_ref()
    }

    /// Set the optional value of the constraints field.
    ///
    /// The value of this property MUST be a boolean, wherein true indicates the
    /// field is optional, and false or non-presence of the property indicates the
    /// field is required. Even when the optional property is present, the value
    /// located at the indicated path of the field MUST validate against the
    /// JSON Schema filter, if a filter is present.
    ///
    /// For more information, see: [https://identity.foundation/presentation-exchange/spec/v2.0.0/#input-descriptor-object](https://identity.foundation/presentation-exchange/spec/v2.0.0/#input-descriptor-object)
    pub fn set_optional(mut self, optional: bool) -> Self {
        self.optional = Some(optional);
        self
    }

    /// Return the optional value of the constraints field.
    pub fn optional(&self) -> bool {
        self.optional.unwrap_or(false)
    }
}

#[derive(Clone, Debug, Serialize, Deserialize, PartialEq, Eq)]
#[serde(rename_all = "lowercase")]
pub enum ConstraintsLimitDisclosure {
    Required,
    Preferred,
}

/// Presentation Submissions are objects embedded within target
/// [Claim](https://identity.foundation/presentation-exchange/spec/v2.0.0/#term:claim) negotiation
/// formats that express how the inputs presented as proofs to a
/// [Verifier](https://identity.foundation/presentation-exchange/spec/v2.0.0/#term:verifier) are
/// provided in accordance with the requirements specified in a [PresentationDefinition].
///
/// Embedded Presentation Submission objects MUST be located within target data format as
/// the value of a `presentation_submission` property.
///
/// For more information, see: [https://identity.foundation/presentation-exchange/spec/v2.0.0/#presentation-submission](https://identity.foundation/presentation-exchange/spec/v2.0.0/#presentation-submission)
#[derive(Clone, Debug, Serialize, Deserialize, PartialEq, Eq)]
pub enum VerifiableFormat {
    #[serde(rename = "jwt_vc_json")]
    JwtVcJson,
    #[serde(rename = "jwt_vp_json")]
    JwtVpJson,
    #[serde(rename = "ldp_vc")]
    LdpVc,
}

#[derive(Clone, Debug, Serialize, Deserialize, PartialEq, Eq)]
pub struct PresentationSubmission {
    id: uuid::Uuid,
    definition_id: uuid::Uuid,
    descriptor_map: Vec<DescriptorMap>,
}

impl PresentationSubmission {
    /// The presentation submission MUST contain an id property. The value of this property MUST be a UUID.
    ///
    /// The presentation submission object MUST contain a `definition_id` property. The value of this property MUST be the id value of a valid [PresentationDefinition::id()].
    pub fn new(
        id: uuid::Uuid,
        definition_id: uuid::Uuid,
        descriptor_map: Vec<DescriptorMap>,
    ) -> Self {
        Self {
            id,
            definition_id,
            descriptor_map,
        }
    }

    /// Return the id of the presentation submission.
    pub fn id(&self) -> &uuid::Uuid {
        &self.id
    }

    /// Return the definition id of the presentation submission.
    pub fn definition_id(&self) -> &uuid::Uuid {
        &self.definition_id
    }

    /// Return the descriptor map of the presentation submission.
    pub fn descriptor_map(&self) -> &Vec<DescriptorMap> {
        &self.descriptor_map
    }

    /// Return a mutable reference to the descriptor map of the presentation submission.
    pub fn descriptor_map_mut(&mut self) -> &mut Vec<DescriptorMap> {
        &mut self.descriptor_map
    }
}

/// Descriptor Maps are objects used to describe the information a [Holder](https://identity.foundation/presentation-exchange/spec/v2.0.0/#term:holder) provides to a [Verifier](https://identity.foundation/presentation-exchange/spec/v2.0.0/#term:verifier).
///
/// For more information, see: [https://identity.foundation/presentation-exchange/spec/v2.0.0/#presentation-submission](https://identity.foundation/presentation-exchange/spec/v2.0.0/#presentation-submission)
#[derive(Clone, Debug, Serialize, Deserialize, PartialEq, Eq)]
pub struct DescriptorMap {
<<<<<<< HEAD
    pub id: String,
    pub format: VerifiableFormat,
    pub path: String,
    pub path_nested: Option<Box<DescriptorMap>>,
=======
    id: uuid::Uuid,
    format: ClaimFormatDesignation,
    path: JsonPath,
    path_nested: Option<Box<DescriptorMap>>,
}

impl DescriptorMap {
    /// The descriptor map MUST include an `id` property. The value of this property MUST be a string that matches the `id` property of the [InputDescriptor::id()] in the Presentation Definition that this [PresentationSubmission] is related to.
    ///
    /// The descriptor map object MUST include a `format` property. The value of this property MUST be a string that matches one of the [ClaimFormatDesignation]. This denotes the data format of the [Claim](https://identity.foundation/presentation-exchange/spec/v2.0.0/#term:claim).
    ///
    /// The descriptor map object MUST include a `path` property. The value of this property MUST be a [JSONPath](https://goessner.net/articles/JsonPath/) string expression. The path property indicates the [Claim](https://identity.foundation/presentation-exchange/spec/v2.0.0/#term:claim) submitted in relation to the identified [InputDescriptor], when executed against the top-level of the object the [PresentationSubmission] is embedded within.
    ///
    /// For more information, see: [https://identity.foundation/presentation-exchange/spec/v2.0.0/#presentation-submission](https://identity.foundation/presentation-exchange/spec/v2.0.0/#presentation-submission)
    pub fn new(id: uuid::Uuid, format: ClaimFormatDesignation, path: JsonPath) -> Self {
        Self {
            id,
            format,
            path,
            path_nested: None,
        }
    }

    /// Return the id of the descriptor map.
    pub fn id(&self) -> &uuid::Uuid {
        &self.id
    }

    /// Return the format of the descriptor map.
    pub fn format(&self) -> &ClaimFormatDesignation {
        &self.format
    }

    /// Return the path of the descriptor map.
    pub fn path(&self) -> &JsonPath {
        &self.path
    }

    /// Set the nested path of the descriptor map.
    ///
    /// The format of a path_nested object mirrors that of a [DescriptorMap] property. The nesting may be any number of levels deep.
    /// The `id` property MUST be the same for each level of nesting.
    ///
    /// The path property inside each `path_nested` property provides a relative path within a given nested value.
    ///
    /// For more information on nested paths, see: [https://identity.foundation/presentation-exchange/spec/v2.0.0/#processing-of-submission-entries](https://identity.foundation/presentation-exchange/spec/v2.0.0/#processing-of-submission-entries)
    ///
    /// Errors:
    /// - The id of the nested path must be the same as the parent id.
    pub fn set_path_nested(mut self, path_nested: DescriptorMap) -> Result<Self> {
        // Check the id of the nested path is the same as the parent id.
        if path_nested.id() != self.id() {
            bail!("The id of the nested path must be the same as the parent id.")
        }

        self.path_nested = Some(Box::new(path_nested));

        Ok(self)
    }
>>>>>>> 5036a690
}

#[derive(Deserialize)]
pub struct SubmissionRequirementBaseBase {
    pub name: Option<String>,
    pub purpose: Option<String>,
    #[serde(flatten)]
    pub property_set: Option<Map<String, serde_json::Value>>,
}

#[derive(Deserialize)]
#[serde(untagged)]
pub enum SubmissionRequirementBase {
    From {
        from: String, // TODO `group` string??
        #[serde(flatten)]
        submission_requirement_base: SubmissionRequirementBaseBase,
    },
    FromNested {
        from_nested: Vec<SubmissionRequirement>,
        #[serde(flatten)]
        submission_requirement_base: SubmissionRequirementBaseBase,
    },
}

#[derive(Deserialize)]
#[serde(tag = "rule", rename_all = "snake_case")]
pub enum SubmissionRequirement {
    All(SubmissionRequirementBase),
    Pick(SubmissionRequirementPick),
}

#[derive(Deserialize)]
pub struct SubmissionRequirementPick {
    #[serde(flatten)]
    pub submission_requirement: SubmissionRequirementBase,
    pub count: Option<u64>,
    pub min: Option<u64>,
    pub max: Option<u64>,
}

#[cfg(test)]
pub(crate) mod tests {
    use super::*;
    use serde_json::json;
    use std::{
        ffi::OsStr,
        fs::{self, File},
    };

    #[test]
    fn request_example() {
        let value = json!(
            {
                "id": "36682080-c2ed-4ba6-a4cd-37c86ef2da8c",
                "input_descriptors": [
                    {
                        "id": "d05a7f51-ac09-43af-8864-e00f0175f2c7",
                        "format": {
                            "ldp_vc": {
                                "proof_type": [
                                    "Ed25519Signature2018"
                                ]
                            }
                        },
                        "constraints": {
                            "fields": [
                                {
                                    "path": [
                                        "$.type"
                                    ],
                                    "filter": {
                                        "type": "string",
                                        "pattern": "IDCardCredential"
                                    }
                                }
                            ]
                        }
                    }
                ]
            }
        );
        let _: PresentationDefinition = serde_json::from_value(value).unwrap();
    }

    #[derive(Deserialize)]
    pub struct PresentationDefinitionTest {
        #[serde(alias = "presentation_definition")]
        _pd: PresentationDefinition,
    }

    #[test]
    fn presentation_definition_suite() {
        let paths =
            fs::read_dir("tests/presentation-exchange/test/presentation-definition").unwrap();
        for path in paths {
            let path = path.unwrap().path();
            if let Some(ext) = path.extension() {
                if ext != OsStr::new("json")
                    || ["VC_expiration_example.json", "VC_revocation_example.json"] // TODO bad format
                        .contains(&path.file_name().unwrap().to_str().unwrap())
                {
                    continue;
                }
            }
            print!("{} -> ", path.file_name().unwrap().to_str().unwrap());
            let file = File::open(path).unwrap();
            let jd = &mut serde_json::Deserializer::from_reader(file.try_clone().unwrap());
            let _: PresentationDefinitionTest = serde_path_to_error::deserialize(jd)
                .map_err(|e| e.path().to_string())
                .unwrap();
            println!("✅")
        }
    }

    #[derive(Deserialize)]
    pub struct PresentationSubmissionTest {
        #[serde(alias = "presentation_submission")]
        _ps: PresentationSubmission,
    }

    #[test]
    fn presentation_submission_suite() {
        let paths =
            fs::read_dir("tests/presentation-exchange/test/presentation-submission").unwrap();
        for path in paths {
            let path = path.unwrap().path();
            if let Some(ext) = path.extension() {
                if ext != OsStr::new("json")
                    || [
                        "appendix_DIDComm_example.json",
                        "appendix_CHAPI_example.json",
                    ]
                    .contains(&path.file_name().unwrap().to_str().unwrap())
                {
                    continue;
                }
            }
            print!("{} -> ", path.file_name().unwrap().to_str().unwrap());
            let file = File::open(path).unwrap();
            let jd = &mut serde_json::Deserializer::from_reader(file.try_clone().unwrap());
            let _: PresentationSubmissionTest = serde_path_to_error::deserialize(jd)
                .map_err(|e| e.path().to_string())
                .unwrap();
            println!("✅")
        }
    }

    #[derive(Deserialize)]
    pub struct SubmissionRequirementsTest {
        #[serde(alias = "submission_requirements")]
        _sr: Vec<SubmissionRequirement>,
    }

    #[test]
    fn submission_requirements_suite() {
        let paths =
            fs::read_dir("tests/presentation-exchange/test/submission-requirements").unwrap();
        for path in paths {
            let path = path.unwrap().path();
            if let Some(ext) = path.extension() {
                if ext != OsStr::new("json")
                    || ["schema.json"].contains(&path.file_name().unwrap().to_str().unwrap())
                {
                    continue;
                }
            }
            print!("{} -> ", path.file_name().unwrap().to_str().unwrap());
            let file = File::open(path).unwrap();
            let jd = &mut serde_json::Deserializer::from_reader(file.try_clone().unwrap());
            let _: SubmissionRequirementsTest = serde_path_to_error::deserialize(jd)
                .map_err(|e| e.path().to_string())
                .unwrap();
            println!("✅")
        }
    }
}<|MERGE_RESOLUTION|>--- conflicted
+++ resolved
@@ -573,12 +573,6 @@
 /// For more information, see: [https://identity.foundation/presentation-exchange/spec/v2.0.0/#presentation-submission](https://identity.foundation/presentation-exchange/spec/v2.0.0/#presentation-submission)
 #[derive(Clone, Debug, Serialize, Deserialize, PartialEq, Eq)]
 pub struct DescriptorMap {
-<<<<<<< HEAD
-    pub id: String,
-    pub format: VerifiableFormat,
-    pub path: String,
-    pub path_nested: Option<Box<DescriptorMap>>,
-=======
     id: uuid::Uuid,
     format: ClaimFormatDesignation,
     path: JsonPath,
@@ -638,7 +632,6 @@
 
         Ok(self)
     }
->>>>>>> 5036a690
 }
 
 #[derive(Deserialize)]
